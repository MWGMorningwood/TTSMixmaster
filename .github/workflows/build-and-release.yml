--- conflicted
+++ resolved
@@ -82,26 +82,6 @@
     
     - name: Build with PyInstaller
       run: |
-<<<<<<< HEAD
-        # Build using the spec file for better dependency handling
-        pyinstaller TTSMixmaster.spec --clean --noconfirm
-        if (-not (Test-Path "dist\TTSMixmaster\TTSMixmaster.exe")) {
-          throw "Build failed - executable not found"
-        }
-        
-        # Verify that the _internal directory exists and has content
-        if (-not (Test-Path "dist\TTSMixmaster\_internal")) {
-          throw "Build failed - _internal directory missing"
-        }
-        
-        $internalFiles = Get-ChildItem "dist\TTSMixmaster\_internal" -File | Measure-Object
-        if ($internalFiles.Count -eq 0) {
-          throw "Build failed - _internal directory is empty"
-        }
-        
-        echo "Build completed successfully"
-        echo "_internal directory contains $($internalFiles.Count) files"
-=======
         # Build single-file portable executable
         pyinstaller TTSMixmaster-onefile.spec --clean --noconfirm
         
@@ -117,48 +97,10 @@
         }
         
         echo "Both builds completed successfully"
->>>>>>> 93d50d2f
       shell: pwsh
     
     - name: Verify build
       run: |
-<<<<<<< HEAD
-        $exePath = "dist\TTSMixmaster\TTSMixmaster.exe"
-        $internalPath = "dist\TTSMixmaster\_internal"
-        
-        if (Test-Path $exePath) {
-          $fileInfo = Get-Item $exePath
-          echo "✅ Executable found: $($fileInfo.Length) bytes"
-          echo "✅ Executable created: $($fileInfo.CreationTime)"
-        } else {
-          throw "❌ Executable not found at $exePath"
-        }
-        
-        if (Test-Path $internalPath) {
-          $internalFiles = Get-ChildItem $internalPath -Recurse -File
-          echo "✅ _internal directory found with $($internalFiles.Count) files"
-          echo "✅ _internal directory size: $(($internalFiles | Measure-Object -Property Length -Sum).Sum) bytes"
-          
-          # List some key files that should be present
-          $keyFiles = @("base_library.zip", "python*.dll", "*.pyd")
-          foreach ($pattern in $keyFiles) {
-            $found = Get-ChildItem $internalPath -Recurse -File -Name $pattern
-            if ($found) {
-              echo "✅ Found critical files matching $pattern"
-            }
-          }
-        } else {
-          throw "❌ _internal directory not found at $internalPath"
-        }
-        
-        # Verify total build size is reasonable (should be > 50MB for a full Python app)
-        $totalSize = (Get-ChildItem "dist\TTSMixmaster" -Recurse -File | Measure-Object -Property Length -Sum).Sum
-        $totalSizeMB = [math]::Round($totalSize / 1MB, 2)
-        echo "✅ Total build size: $totalSizeMB MB"
-        
-        if ($totalSizeMB -lt 30) {
-          Write-Warning "⚠️  Build size seems small ($totalSizeMB MB), may be missing dependencies"
-=======
         # Check single-file executable
         $singleExe = "dist\TTSMixmaster.exe"
         if (Test-Path $singleExe) {
@@ -177,7 +119,6 @@
           echo "Installer executable created: $($fileInfo.CreationTime)"
         } else {
           throw "Installer executable not found at $installerExe"
->>>>>>> 93d50d2f
         }
       shell: pwsh
     
